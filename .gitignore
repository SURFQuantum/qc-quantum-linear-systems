*.pyc
build/
dist/
.eggs/
*.egg-info/
*.idea
.coverage
.qcgpjm-*
output/
*.xml
htmlcov/

plots/
*.csv
*.png
*.qasm
<<<<<<< HEAD
*.csv
=======
*.qasm3
coverage.svg
>>>>>>> 6e5d83bc
<|MERGE_RESOLUTION|>--- conflicted
+++ resolved
@@ -14,9 +14,5 @@
 *.csv
 *.png
 *.qasm
-<<<<<<< HEAD
-*.csv
-=======
 *.qasm3
-coverage.svg
->>>>>>> 6e5d83bc
+coverage.svg